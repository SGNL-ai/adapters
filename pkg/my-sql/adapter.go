--- conflicted
+++ resolved
@@ -39,21 +39,12 @@
 	ctx context.Context, request *framework.Request[Config],
 ) framework.Response {
 	req := &Request{
-<<<<<<< HEAD
-		Username:         request.Auth.Basic.Username,
-		Password:         request.Auth.Basic.Password,
-		BaseURL:          request.Address,
-		PageSize:         request.PageSize,
-		EntityExternalID: request.Entity.ExternalId,
-		Database:         request.Config.Database,
-=======
 		Username:     request.Auth.Basic.Username,
 		Password:     request.Auth.Basic.Password,
 		BaseURL:      request.Address,
 		PageSize:     request.PageSize,
 		EntityConfig: request.Entity,
 		Database:     request.Config.Database,
->>>>>>> 34fb0e5c
 	}
 
 	if request.Cursor != "" {
@@ -71,15 +62,12 @@
 		}
 	}
 
-<<<<<<< HEAD
 	if request.Config.Filters != nil {
 		if curFilter, ok := request.Config.Filters[request.Entity.ExternalId]; ok {
 			req.Filter = &curFilter
 		}
 	}
 
-=======
->>>>>>> 34fb0e5c
 	resp, err := a.MySQLClient.GetPage(ctx, req)
 	if err != nil {
 		return framework.NewGetPageResponseError(err)
