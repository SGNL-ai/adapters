// Copyright 2025 SGNL.ai, Inc.

package mysql

import (
	"context"
	"database/sql"
	"encoding/json"
	"fmt"
	"net/http"
	"strconv"

	framework "github.com/sgnl-ai/adapter-framework"
	api_adapter_v1 "github.com/sgnl-ai/adapter-framework/api/adapter/v1"
	"github.com/sgnl-ai/adapter-framework/pkg/connector"
	grpc_proxy_v1 "github.com/sgnl-ai/adapter-framework/pkg/grpc_proxy/v1"
	customerror "github.com/sgnl-ai/adapters/pkg/errors"
	"google.golang.org/grpc/status"

	_ "github.com/go-sql-driver/mysql" // Go MySQL Driver is an implementation of Go's database/sql/driver interface.
)

type Datasource struct {
	Client SQLClient
}

// NewClient returns a Client to query the datasource.
func NewClient(client SQLClient) Client {
	return &Datasource{
		Client: client,
	}
}

// ProxyRequest sends serialized SQL query request to the on-premises connector.
func (d *Datasource) ProxyRequest(ctx context.Context, request *Request, ci *connector.ConnectorInfo,
) (*Response, *framework.Error) {
	data, err := json.Marshal(request)
	if err != nil {
		return nil, &framework.Error{
			Message: fmt.Sprintf("Failed to proxy sql request, %v.", err),
			Code:    api_adapter_v1.ErrorCode_ERROR_CODE_INTERNAL,
		}
	}

	proxyRequest := &grpc_proxy_v1.ProxyRequestMessage{
		ConnectorId: ci.ID,
		ClientId:    ci.ClientID,
		TenantId:    ci.TenantID,
		Request: &grpc_proxy_v1.Request{
			RequestType: &grpc_proxy_v1.Request_SqlQueryReq{
				SqlQueryReq: &grpc_proxy_v1.SQLQueryRequest{
					Request: string(data),
				},
			},
		},
	}

	response := &Response{}

	proxyResp, err := d.Client.Proxy(ctx, proxyRequest)
	if err != nil {
		if st, ok := status.FromError(err); ok {
			code := customerror.GRPCErrStatusToHTTPStatusCode(st, err)
			response.StatusCode = code

			return response, nil
		}

		return nil, &framework.Error{
			Message: fmt.Sprintf("Error querying SQL server: %v.", err),
			Code:    api_adapter_v1.ErrorCode_ERROR_CODE_INTERNAL,
		}
	}

	resp := proxyResp.GetSqlQueryResponse()
	if resp == nil {
		return nil, &framework.Error{
			Message: "Error received nil response from the proxy.",
			Code:    api_adapter_v1.ErrorCode_ERROR_CODE_INTERNAL,
		}
	}

	if err = json.Unmarshal([]byte(resp.Response), response); err != nil {
		return nil, &framework.Error{
			Message: fmt.Sprintf("Error unmarshalling SQL response from the proxy: %v.", err),
			Code:    api_adapter_v1.ErrorCode_ERROR_CODE_INTERNAL,
		}
	}

	return response, nil
}

// Request function to directly connect to the SQL datasource and execute a query
// to fetch data.
func (d *Datasource) Request(_ context.Context, request *Request) (*Response, *framework.Error) {
	if err := request.SimpleSQLValidation(); err != nil {
		return nil, err
	}

	if err := d.Client.Connect(request.DatasourceName()); err != nil {
		return nil, &framework.Error{
			Message: fmt.Sprintf("Failed to connect to datasource: %v.", err),
			Code:    api_adapter_v1.ErrorCode_ERROR_CODE_DATASOURCE_FAILED,
		}
	}

<<<<<<< HEAD
	query := ConstructQuery(request)
=======
	var cursor int64

	if request.Cursor != nil {
		cursor = *request.Cursor
	}

	query := fmt.Sprintf(
		"SELECT *, CAST(%s as CHAR(50)) as str_id FROM %s ORDER BY str_id ASC LIMIT ? OFFSET ?",
		request.UniqueAttributeExternalID,
		request.EntityConfig.ExternalId,
	)
>>>>>>> 34fb0e5c

	args := []any{
		request.PageSize,
		cursor,
	}

	rows, err := d.Client.Query(query, args...)
	if err != nil {
		return nil, &framework.Error{
			Message: fmt.Sprintf("Failed to query datasource: %v.", err),
			Code:    api_adapter_v1.ErrorCode_ERROR_CODE_DATASOURCE_FAILED,
		}
	}

	// Parse the rows to a list of objects.
	objs, frameworkErr := ParseResponse(rows, request)
	if frameworkErr != nil {
		return nil, frameworkErr
	}

	response := &Response{
		StatusCode: http.StatusOK,
		Objects:    objs,
	}

	// If we have less objects than the current PageSize, this is the last page and
	// we should not set a NextCursor.
	if len(objs) == int(request.PageSize) {
		if request.Cursor == nil {
			response.NextCursor = &request.PageSize
		} else {
			nextCursor := (*request.Cursor) + request.PageSize

			response.NextCursor = &nextCursor
		}
	}

	return response, nil
}

// GetPage for requesting data from a datasource.
func (d *Datasource) GetPage(ctx context.Context, request *Request) (*Response, *framework.Error) {
	ci, ok := connector.FromContext(ctx)
	if ok {
		return d.ProxyRequest(ctx, request, &ci)
	}

	return d.Request(ctx, request)
}

// ParseResponse for parsing the SQL query response.
func ParseResponse(rows *sql.Rows, request *Request) ([]map[string]any, *framework.Error) {
	objects := make([]map[string]any, 0)

	// Get column names present in provided rows.
	cols, err := rows.Columns()
	if err != nil {
		return nil, &framework.Error{
			Message: fmt.Sprintf("Failed to retrieve column names: %s.", err.Error()),
			Code:    api_adapter_v1.ErrorCode_ERROR_CODE_DATASOURCE_FAILED,
		}
	}

	// Create an array with the length of cols. This is used when scanning each row.
	vals := make([]any, len(cols))
	for i := range cols {
		vals[i] = new(sql.RawBytes)
	}

	idx := 0

	// Process each row.
	for rows.Next() {
		err := rows.Scan(vals...)
		if err != nil {
			return nil, &framework.Error{
				Message: fmt.Sprintf("Failed to scan current row: %s.", err.Error()),
				Code:    api_adapter_v1.ErrorCode_ERROR_CODE_DATASOURCE_FAILED,
			}
		}

		for i, v := range vals {
			columnName := cols[i]

			var attribute *framework.AttributeConfig

			for _, curAttribute := range request.EntityConfig.Attributes {
				if curAttribute != nil && curAttribute.ExternalId == columnName {
					attribute = curAttribute
				}
			}

			// Skipping current attribute since this wasn't requested.
			if attribute == nil {
				continue
			}

			if len(objects) < idx+1 {
				objects = append(objects, map[string]any{})
			}

			b, ok := v.(*sql.RawBytes)
			if !ok || b == nil {
				return nil, &framework.Error{
					Message: "Failed to cast value to sql.RawBytes.",
					Code:    api_adapter_v1.ErrorCode_ERROR_CODE_INTERNAL,
				}
			}

			// If no data is returned for the current value, skip and don't return a value for this attribute.
			if len(*b) == 0 {
				continue
			}

			str := string(*b)

			var castErr error

			// Attempt to cast each attribute based on the requested type.
			switch attribute.Type {
			case framework.AttributeTypeBool:
				objects[idx][columnName], castErr = strconv.ParseBool(str)
			// The adapter framework expects all numbers to be passed as floats, so parse all
			// numeric types as floats here.
			case framework.AttributeTypeDouble, framework.AttributeTypeInt64:
				objects[idx][columnName], castErr = strconv.ParseFloat(str, 64)
			case framework.AttributeTypeString, framework.AttributeTypeDuration, framework.AttributeTypeDateTime:
				objects[idx][columnName] = str
			default:
				return nil, &framework.Error{
					Message: "Unsupported attribute type provided.",
					Code:    api_adapter_v1.ErrorCode_ERROR_CODE_INVALID_ATTRIBUTE_TYPE,
				}
			}

			if castErr != nil {
				return nil, &framework.Error{
					Message: fmt.Sprintf("Failed to parse attribute: (%s) %v.", columnName, castErr),
					Code:    api_adapter_v1.ErrorCode_ERROR_CODE_INVALID_ATTRIBUTE_TYPE,
				}
			}
		}

		idx++
	}

	if err := rows.Err(); err != nil {
		return nil, &framework.Error{
			Message: fmt.Sprintf("Failed to process rows: %s.", err.Error()),
			Code:    api_adapter_v1.ErrorCode_ERROR_CODE_INTERNAL,
		}
	}

	return objects, nil
}<|MERGE_RESOLUTION|>--- conflicted
+++ resolved
@@ -104,21 +104,13 @@
 		}
 	}
 
-<<<<<<< HEAD
-	query := ConstructQuery(request)
-=======
 	var cursor int64
 
 	if request.Cursor != nil {
 		cursor = *request.Cursor
 	}
 
-	query := fmt.Sprintf(
-		"SELECT *, CAST(%s as CHAR(50)) as str_id FROM %s ORDER BY str_id ASC LIMIT ? OFFSET ?",
-		request.UniqueAttributeExternalID,
-		request.EntityConfig.ExternalId,
-	)
->>>>>>> 34fb0e5c
+	query := ConstructQuery(request)
 
 	args := []any{
 		request.PageSize,
