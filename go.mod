--- conflicted
+++ resolved
@@ -18,13 +18,8 @@
 	github.com/google/go-cmp v0.7.0
 	github.com/google/uuid v1.6.0
 	github.com/machinebox/graphql v0.2.2
-<<<<<<< HEAD
-	github.com/sgnl-ai/adapter-framework v0.18.0
-	github.com/spf13/viper v1.21.0
-=======
 	github.com/sgnl-ai/adapter-framework v0.19.1
-	github.com/spf13/viper v1.20.1
->>>>>>> eadbe75b
+	github.com/spf13/viper v1.21.1
 	github.com/stretchr/testify v1.11.1
 	github.com/testcontainers/testcontainers-go v0.39.0
 	google.golang.org/grpc v1.75.0
@@ -43,23 +38,13 @@
 	github.com/go-viper/mapstructure/v2 v2.4.0 // indirect
 	github.com/matryer/is v1.4.1 // indirect
 	github.com/moby/go-archive v0.1.0 // indirect
-<<<<<<< HEAD
 	github.com/pelletier/go-toml/v2 v2.2.4 // indirect
 	github.com/sagikazarmark/locafero v0.11.0 // indirect
-	github.com/shirou/gopsutil/v4 v4.25.5 // indirect
+	github.com/shirou/gopsutil/v4 v4.25.6 // indirect
 	github.com/sourcegraph/conc v0.3.1-0.20240121214520-5f936abd7ae8 // indirect
 	github.com/spf13/afero v1.15.0 // indirect
 	github.com/spf13/cast v1.10.0 // indirect
 	github.com/spf13/pflag v1.0.10 // indirect
-=======
-	github.com/pelletier/go-toml/v2 v2.2.3 // indirect
-	github.com/sagikazarmark/locafero v0.7.0 // indirect
-	github.com/shirou/gopsutil/v4 v4.25.6 // indirect
-	github.com/sourcegraph/conc v0.3.0 // indirect
-	github.com/spf13/afero v1.12.0 // indirect
-	github.com/spf13/cast v1.7.1 // indirect
-	github.com/spf13/pflag v1.0.6 // indirect
->>>>>>> eadbe75b
 	github.com/subosito/gotenv v1.6.0 // indirect
 	go.opentelemetry.io/auto/sdk v1.1.0 // indirect
 	go.yaml.in/yaml/v3 v3.0.4 // indirect
@@ -133,13 +118,8 @@
 	go.opentelemetry.io/otel/trace v1.37.0 // indirect
 	golang.org/x/crypto v0.39.0 // indirect
 	golang.org/x/net v0.41.0 // indirect
-<<<<<<< HEAD
-	golang.org/x/sys v0.33.0 // indirect
+	golang.org/x/sys v0.36.0 // indirect
 	golang.org/x/text v0.28.0 // indirect
-=======
-	golang.org/x/sys v0.36.0 // indirect
-	golang.org/x/text v0.26.0 // indirect
->>>>>>> eadbe75b
 	google.golang.org/genproto/googleapis/rpc v0.0.0-20250707201910-8d1bb00bc6a7 // indirect
 	gopkg.in/yaml.v3 v3.0.1 // indirect
 )